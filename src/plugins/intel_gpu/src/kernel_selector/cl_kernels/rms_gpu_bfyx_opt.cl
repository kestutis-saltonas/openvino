// Copyright (C) 2023 Intel Corporation
// SPDX-License-Identifier: Apache-2.0
//

#include "include/fetch_utils.cl"
#include "include/batch_headers/sub_group_block_read.cl"
#include "include/batch_headers/sub_group_block_write.cl"

// Check alignment restrictions for using block writes on output.
#define USE_BLOCK_WRITE ((OUTPUT_TYPE_SIZE * OUTPUT_FEATURE_PITCH) & 0xF == 0)

#if SUBGROUP_BLOCK_SIZE == 1
#define BLOCK_READ(ptr, offset) DT_INPUT_BLOCK_READ(ptr, offset)
#define BLOCK_WRITE(ptr, offset, val) DT_OUTPUT_BLOCK_WRITE(ptr, offset, val)
#define ACC_TYPE ACCUMULATOR_TYPE
#define TO_ACC_TYPE(x) TO_ACCUMULATOR_TYPE(x)
#define OUTPUT_VEC_TYPE OUTPUT_TYPE
#else
#define BLOCK_READ(ptr, offset) CAT(DT_INPUT_BLOCK_READ, SUBGROUP_BLOCK_SIZE)(ptr, offset)
#define BLOCK_WRITE(ptr, offset, val) CAT(DT_OUTPUT_BLOCK_WRITE, SUBGROUP_BLOCK_SIZE)(ptr, offset, val)
#define ACC_TYPE MAKE_VECTOR_TYPE(ACCUMULATOR_TYPE, SUBGROUP_BLOCK_SIZE)
#define TO_ACC_TYPE(x) CAT(convert_, ACC_TYPE)(x)
#define OUTPUT_VEC_TYPE MAKE_VECTOR_TYPE(OUTPUT_TYPE, SUBGROUP_BLOCK_SIZE)
#endif

REQD_SUB_GROUP_SIZE(SUB_GROUP_SIZE)
KERNEL(rms_gpu_bfyx_opt)(
    OPTIONAL_SHAPE_INFO_ARG
    const __global INPUT0_TYPE* input,
    const __global INPUT1_TYPE* gamma,
    __global OUTPUT_TYPE* output
    #if HAS_FUSED_OPS_DECLS
        , FUSED_OPS_DECLS
    #endif
)
{
    const uint data_idx = get_global_id(1);
    const uint in_data_idx = get_global_id(0);
    const uint workers_per_data = LWS;
    const uint data_size = DATA_SIZE;
    const uint items_num = data_size / workers_per_data;
    const uint leftovers = data_size % workers_per_data;

<<<<<<< HEAD
#if DYNAMIC_PADDING
    #define DATA_ELEM_SIZE (DATA_SIZE / SLICE_ELEM_SIZE)
    const uint input_data_offset = SLICE_START * SLICE_ELEM_SIZE
                                  +  (data_idx * DATA_ELEM_SIZE) / (SLICE_STOP - SLICE_START)  * SLICE_STRIDE
                                  + ((data_idx * DATA_ELEM_SIZE) % (SLICE_STOP - SLICE_START)) * SLICE_ELEM_SIZE;
#else
    const uint input_data_offset = data_idx * data_size;
#endif
    const uint output_data_offset = data_idx * data_size;
=======
    #if HAS_DYNAMIC_PADDING
        uint b_idx = 0;
        uint f_idx = 0;
        uint z_idx = 0;
        uint y_idx = 0;
        uint x_idx = 0;
        #if INPUT_RANK == 2
            b_idx = (data_idx);
        #elif INPUT_RANK == 3
            f_idx = (data_idx % (INPUT0_FEATURE_NUM));
            b_idx = (data_idx / (INPUT0_FEATURE_NUM));
        #else
            y_idx = (data_idx % (INPUT0_SIZE_Y));
            z_idx = (data_idx / (INPUT0_SIZE_Y)) % INPUT0_SIZE_Z;
            f_idx = (data_idx / (INPUT0_SIZE_Y * INPUT0_SIZE_Z)) % INPUT0_FEATURE_NUM;
            b_idx = (data_idx / (INPUT0_SIZE_Y * INPUT0_SIZE_Z * INPUT0_FEATURE_NUM)) % INPUT0_BATCH_NUM;
        #endif

        const uint input_data_offset = FUNC_CALL(get_input_index)(OPTIONAL_SHAPE_INFO_TENSOR b_idx, f_idx, 0, z_idx, y_idx, x_idx);
    #else
        const uint input_data_offset = data_idx * data_size;
    #endif

    const uint output_data_offset = data_idx * data_size;

>>>>>>> dcc99569
    const uint subgroup_offset = get_sub_group_id() * get_sub_group_size() * items_num;

    ACCUMULATOR_TYPE data[STACK_SIZE];
    ACCUMULATOR_TYPE rms = ACCUMULATOR_VAL_ZERO;

    __local ACCUMULATOR_TYPE slm_buf[SLM_SIZE];

    uint i = 0;
    if (workers_per_data > SUB_GROUP_SIZE)
    {
        for (; i < items_num - (items_num % SUBGROUP_BLOCK_SIZE); i += SUBGROUP_BLOCK_SIZE)
        {
            ACC_TYPE vec_tmp = TO_ACC_TYPE(BLOCK_READ(input, input_data_offset + subgroup_offset + i * get_sub_group_size()));
#if SUBGROUP_BLOCK_SIZE == 1
            rms += native_powr(vec_tmp, 2);
            data[i] = vec_tmp;
#else
            unroll_for (int j = 0; j < SUBGROUP_BLOCK_SIZE; j++)
            {
                ACCUMULATOR_TYPE tmp = vec_tmp[j];
                rms += native_powr(tmp, 2);
                data[i + j] = tmp;
            }
#endif
        }
    }

    for (; i < items_num; i++)
    {
        ACCUMULATOR_TYPE tmp = TO_ACCUMULATOR_TYPE(input[input_data_offset + subgroup_offset + get_sub_group_local_id() + i * get_sub_group_size()]);
        rms += native_powr(tmp, 2);
        data[i] = tmp;
    }

    if (in_data_idx < leftovers)
    {
        ACCUMULATOR_TYPE tmp = TO_ACCUMULATOR_TYPE(input[input_data_offset + workers_per_data * items_num + in_data_idx]);
        rms += native_powr(tmp, 2);
        data[items_num] = tmp;
    }

    rms = sub_group_reduce_add(rms);

    if (get_sub_group_local_id() == 0)
        slm_buf[get_sub_group_id()] = rms;

    barrier(CLK_LOCAL_MEM_FENCE);
    for (uint offset = get_num_sub_groups() / 2; offset > 0; offset /= 2) {
        if (in_data_idx < offset) {
            slm_buf[in_data_idx] += slm_buf[in_data_idx + offset];
        }
        barrier(CLK_LOCAL_MEM_FENCE);
    }

    if (in_data_idx == 0) {
        rms = slm_buf[0] / data_size;
        slm_buf[0] = native_powr(sqrt(rms + TO_ACCUMULATOR_TYPE(EPSILON)), -1);
    }
    barrier(CLK_LOCAL_MEM_FENCE);

    rms = slm_buf[0];

    #if HAS_FUSED_OPS
        uint b, f, z, y, x;
        #if INPUT_RANK == 1
            f = z = y = x = 1;
        #elif INPUT_RANK == 2
            z = y = x = 1;
            b = data_idx;
        #elif INPUT_RANK == 3
            x = 1;
            f = data_idx % OUTPUT_FEATURE_NUM;
            b = data_idx / OUTPUT_FEATURE_NUM;
        #else
            x = data_idx;
            y = x % OUTPUT_SIZE_Y;      x = x / OUTPUT_SIZE_Y;
            z = x % OUTPUT_SIZE_Z;      x = x / OUTPUT_SIZE_Z;
            f = x % OUTPUT_FEATURE_NUM; x = x / OUTPUT_FEATURE_NUM;
            b = x % OUTPUT_BATCH_NUM;   x = x / OUTPUT_BATCH_NUM;
        #endif
    #endif

    i = 0;
    if ((workers_per_data > SUB_GROUP_SIZE) && USE_BLOCK_WRITE)
    {
        for (; i < items_num - (items_num % SUBGROUP_BLOCK_SIZE); i += SUBGROUP_BLOCK_SIZE)
        {
            ACC_TYPE vec_gamma = TO_ACC_TYPE(BLOCK_READ(gamma, subgroup_offset + i * get_sub_group_size()));
            OUTPUT_VEC_TYPE vec_tmp;
            #if HAS_FUSED_OPS
                LAST_DIM = subgroup_offset + i * get_sub_group_size() + get_sub_group_local_id();
            #endif
#if SUBGROUP_BLOCK_SIZE == 1
            OUTPUT_TYPE normalized = TO_OUTPUT_TYPE(rms * data[i] * vec_gamma);
            #if HAS_FUSED_OPS
                FUSED_OPS;
                normalized = FUSED_OPS_RESULT;
            #endif
            vec_tmp = normalized;
#else
            unroll_for (int j = 0; j < SUBGROUP_BLOCK_SIZE; j++) {
                OUTPUT_TYPE normalized = TO_OUTPUT_TYPE(rms * data[i + j] * vec_gamma[j]);
                #if HAS_FUSED_OPS
                    LAST_DIM += j * get_sub_group_size();
                    FUSED_OPS;
                    normalized = FUSED_OPS_RESULT;
                #endif
                vec_tmp[j] = normalized;
            }
#endif
            BLOCK_WRITE(output, output_data_offset + subgroup_offset + i * get_sub_group_size(), vec_tmp);
        }
    }

    for (; i < items_num; i++)
    {
        ACCUMULATOR_TYPE temp = TO_ACCUMULATOR_TYPE(gamma[subgroup_offset + get_sub_group_local_id() + i * get_sub_group_size()]);
        OUTPUT_TYPE normalized = TO_OUTPUT_TYPE(rms * data[i] * temp);
        #if HAS_FUSED_OPS
            LAST_DIM = subgroup_offset + get_sub_group_local_id() + i * get_sub_group_size();
            FUSED_OPS;
            normalized = FUSED_OPS_RESULT;
        #endif
        output[output_data_offset + subgroup_offset + get_sub_group_local_id() + i * get_sub_group_size()] = normalized;
    }

    if (in_data_idx < leftovers)
    {
        ACCUMULATOR_TYPE temp = TO_ACCUMULATOR_TYPE(gamma[workers_per_data * items_num + in_data_idx]);
        OUTPUT_TYPE normalized = TO_OUTPUT_TYPE(rms * data[items_num] * temp);
        #if HAS_FUSED_OPS
            LAST_DIM = workers_per_data * items_num + in_data_idx;
            FUSED_OPS;
            normalized = FUSED_OPS_RESULT;
        #endif
        output[output_data_offset + workers_per_data * items_num + in_data_idx] = normalized;
    }
}
#undef USE_BLOCK_WRITE
#undef BLOCK_READ
#undef BLOCK_WRITE
#undef ACC_TYPE
#undef TO_ACC_TYPE
#undef OUTPUT_VEC_TYPE<|MERGE_RESOLUTION|>--- conflicted
+++ resolved
@@ -41,17 +41,6 @@
     const uint items_num = data_size / workers_per_data;
     const uint leftovers = data_size % workers_per_data;
 
-<<<<<<< HEAD
-#if DYNAMIC_PADDING
-    #define DATA_ELEM_SIZE (DATA_SIZE / SLICE_ELEM_SIZE)
-    const uint input_data_offset = SLICE_START * SLICE_ELEM_SIZE
-                                  +  (data_idx * DATA_ELEM_SIZE) / (SLICE_STOP - SLICE_START)  * SLICE_STRIDE
-                                  + ((data_idx * DATA_ELEM_SIZE) % (SLICE_STOP - SLICE_START)) * SLICE_ELEM_SIZE;
-#else
-    const uint input_data_offset = data_idx * data_size;
-#endif
-    const uint output_data_offset = data_idx * data_size;
-=======
     #if HAS_DYNAMIC_PADDING
         uint b_idx = 0;
         uint f_idx = 0;
@@ -77,7 +66,6 @@
 
     const uint output_data_offset = data_idx * data_size;
 
->>>>>>> dcc99569
     const uint subgroup_offset = get_sub_group_id() * get_sub_group_size() * items_num;
 
     ACCUMULATOR_TYPE data[STACK_SIZE];
