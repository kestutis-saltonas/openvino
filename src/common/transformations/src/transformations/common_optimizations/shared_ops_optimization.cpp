--- conflicted
+++ resolved
@@ -49,7 +49,6 @@
         OPENVINO_THROW_NOT_IMPLEMENTED("Can not compare models");
     };
 
-<<<<<<< HEAD
     // we don't care about name of attributes since the Comparing is done on same type of nodes.
     std::string get_name_with_context() override {
         return {};
@@ -57,38 +56,26 @@
     void start_structure(const std::string& name) override {}
     std::string finish_structure() override {
         return {};
-=======
-    ov::AnyMap visit_attributes(const std::shared_ptr<Node>& node) {
-        m_attributes_map.clear();
-        node->visit_attributes(*this);
-        return m_attributes_map;
->>>>>>> dcc99569
     }
 
 private:
     std::vector<Any>& m_attributes_map;
 };
 
-<<<<<<< HEAD
 bool inputs_from_same_source_or_equal_constants(const std::shared_ptr<Node>& lhs,
                                                 const std::shared_ptr<Node>& rhs,
                                                 int shared_input_idx) {
     if (lhs->get_input_size() != rhs->get_input_size())
         return false;
-=======
-bool inputs_from_same_source_or_equal_constants(const std::shared_ptr<Node>& lhs, const std::shared_ptr<Node>& rhs) {
->>>>>>> dcc99569
+
     size_t input_size = lhs->get_input_size();
     if (input_size != rhs->get_input_size())
         return false;
     for (size_t i = 0; i < input_size; ++i) {
-<<<<<<< HEAD
         if (i == static_cast<size_t>(shared_input_idx))
             continue;
         if (lhs->input_value(i) == rhs->input_value(i))
-=======
-        if (ov::op::util::input_sources_are_equal(lhs, rhs, i))
->>>>>>> dcc99569
+
             continue;
         auto lhs_constant = as_type<v0::Constant>(lhs->get_input_node_ptr(i));
         auto rhs_constant = as_type<v0::Constant>(rhs->get_input_node_ptr(i));
@@ -104,7 +91,6 @@
     return true;
 }
 
-<<<<<<< HEAD
 struct NodeInfo {
     std::shared_ptr<Node> node;
     std::vector<Any> attrs;
@@ -135,39 +121,6 @@
         const auto& rhs = other.node;
 
         if (shared_input_idx != other.shared_input_idx)
-=======
-void collect_node_attrs(const std::shared_ptr<Node>& node,
-                        std::unordered_map<std::shared_ptr<ov::Node>, ov::AnyMap>& node_attributes_cache) {
-    if (node_attributes_cache.count(node))
-        return;
-    static auto visitor = NodeComparingVisitor();
-    node_attributes_cache[node] = visitor.visit_attributes(node);
-}
-
-bool nodes_are_equal(const std::shared_ptr<Node>& lhs,
-                     const std::shared_ptr<Node>& rhs,
-                     std::unordered_map<std::shared_ptr<ov::Node>, ov::AnyMap>& node_attributes_cache) {
-    // making sure that nodes are of the same type
-    if (lhs->get_type_info() != rhs->get_type_info())
-        return false;
-    // skipping nodes with control dependencies since replacement may create a loop, and it is hard to detect
-    // beforehand. currently control dependencies are used to order execution of Assign-ReadValue pairs. shared op
-    // optimization is not relevant for them since one variable is connected to exactly one pair of Assign-ReadValue
-    if (!lhs->get_control_dependents().empty() || !lhs->get_control_dependencies().empty())
-        return false;
-    if (!rhs->get_control_dependents().empty() || !rhs->get_control_dependencies().empty())
-        return false;
-    // skip comparing rt_info. example: fused_name may have different strings
-    // compare inputs: should be same Output<Node> or equal constants
-    if (!inputs_from_same_source_or_equal_constants(lhs, rhs))
-        return false;
-    // compare attributes
-    try {
-        collect_node_attrs(lhs, node_attributes_cache);
-        collect_node_attrs(rhs, node_attributes_cache);
-        OPENVINO_ASSERT(node_attributes_cache.count(lhs) && node_attributes_cache.count(rhs));
-        if (node_attributes_cache[lhs] != node_attributes_cache[rhs])
->>>>>>> dcc99569
             return false;
 
         // making sure that nodes are of the same type
@@ -194,14 +147,9 @@
         }
         return inputs_from_same_source_or_equal_constants(lhs, rhs, shared_input_idx);
     }
-<<<<<<< HEAD
 };
 
 bool is_subgraph = false;
-=======
-    return true;
-}
->>>>>>> dcc99569
 
 bool shared_node_optimization(const shared_ptr<Model>& model) {
     bool rewritten = false;
@@ -209,16 +157,11 @@
     const auto& order = model->get_ordered_ops();
     for (size_t i = 0; i < order.size(); ++i)
         index_map[order[i]] = i;
-<<<<<<< HEAD
 
     int64_t total_compares = 0;
     int64_t total_visits = 0;
     int64_t total_output = 0;
-    // int64_t total_hit = 0;
-
-=======
-    std::unordered_map<std::shared_ptr<ov::Node>, ov::AnyMap> node_attributes_cache;
->>>>>>> dcc99569
+
     for (const auto& op : order) {
         // Recursively apply transformation for sub-graph based operations
         if (auto multi_subgraph_op = ov::as_type_ptr<op::util::MultiSubGraphOp>(op)) {
@@ -276,11 +219,8 @@
                             continue;
                         const auto& child_op = shared_nodes[j].node;
 
-<<<<<<< HEAD
                         if (shared_nodes[i] == shared_nodes[j]) {
-=======
-                        if (nodes_are_equal(root_op, child_op, node_attributes_cache)) {
->>>>>>> dcc99569
+
                             rewritten =
                                 replace_output_update_name(child_op->output(0), root_op->output(0)) || rewritten;
                             visited_nodes[j] = true;
